--- conflicted
+++ resolved
@@ -1482,11 +1482,7 @@
 		//Scheduling the ping
 		((AlarmManager) getSystemService(ALARM_SERVICE)).setWindow(AlarmManager.ELAPSED_REALTIME_WAKEUP,
 				SystemClock.elapsedRealtime() + keepAliveMillis - keepAliveWindowMillis,
-<<<<<<< HEAD
-				keepAliveWindowMillis,
-=======
 				keepAliveWindowMillis * 2,
->>>>>>> c999f6d6
 				pingPendingIntent);
 	}
 	
