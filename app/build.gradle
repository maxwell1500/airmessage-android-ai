plugins {
	id "com.android.application"
	id "kotlin-android"
	id "kotlin-parcelize"

	id "com.google.gms.google-services"
	id "com.google.firebase.crashlytics"

	id "com.mikepenz.aboutlibraries.plugin"

	id "com.google.android.libraries.mapsplatform.secrets-gradle-plugin"
}

secrets {
	propertiesFileName "secrets.properties"
	defaultPropertiesFileName = "secrets.default.properties"
}

//Load shared keystore
def sharedKeystoreFile = rootProject.file("signingshared/shared.keystore")

//Load keystore
def keystorePropertiesFile = rootProject.file(".signing/keystore.properties")
def keystoreProperties = null
if(keystorePropertiesFile.exists()) {
	keystoreProperties = new Properties()
	keystoreProperties.load(new FileInputStream(keystorePropertiesFile))
}

android {
	signingConfigs {
		if(sharedKeystoreFile.exists()) {
			shared {
				storeFile sharedKeystoreFile
				storePassword "android"
				keyAlias "androiddebugkey"
				keyPassword "android"
			}
		}

		if(keystoreProperties) {
			release {
				storeFile file(keystoreProperties["storeFile"])
				storePassword keystoreProperties["storePassword"]
				keyAlias keystoreProperties["keyAlias"]
				keyPassword keystoreProperties["keyPassword"]
			}
		}
	}
	compileSdkVersion 31
	defaultConfig {
		applicationId "me.tagavari.airmessage"
		minSdkVersion 23
		targetSdkVersion 31
<<<<<<< HEAD
		versionName "3.3.8"
		versionCode 132

=======
		versionName "3.4.0"
		versionCode 133
		
>>>>>>> 2bed1d6f
		resConfigs "en", "fr", "ja"
		
		testInstrumentationRunner "androidx.test.runner.AndroidJUnitRunner"
	}
	buildTypes {
		debug {
			ext.enableCrashlytics = false

			applicationIdSuffix ".debug"
			versionNameSuffix "-DEBUG"

			resValue "string", "applicationId", "me.tagavari.airmessage.debug"

			//Use shared, or default to debug if unavailable
			if(sharedKeystoreFile.exists()) {
				signingConfig signingConfigs.shared
			}
		}
		release {
			//minifyEnabled true
			//shrinkResources true

			//proguardFiles getDefaultProguardFile("proguard-android-optimize.txt"), "proguard-rules.pro"

			resValue "string", "applicationId", "me.tagavari.airmessage"

			if(keystoreProperties) {
				signingConfig signingConfigs.release
			}
		}
	}
	productFlavors {
	}
	packagingOptions {
		resources {
			excludes += ['META-INF/DEPENDENCIES', 'META-INF/LICENSE']
		}
	}
	testOptions {
		unitTests.includeAndroidResources = true

	}
	compileOptions {
		coreLibraryDesugaringEnabled true
		sourceCompatibility JavaVersion.VERSION_11
		targetCompatibility JavaVersion.VERSION_11
	}
	kotlinOptions {
		jvmTarget = JavaVersion.VERSION_11.toString()
	}
	androidResources {
		noCompress 'tflite'
	}
	lint {
		abortOnError false
	}
}

dependencies {
	coreLibraryDesugaring "com.android.tools:desugar_jdk_libs:1.1.5"

	//implementation fileTree(include: ["*.jar"], dir: "libs")
	testImplementation "junit:junit:4.13.2"
	testImplementation "com.google.truth:truth:1.1.2"
	testImplementation "com.google.truth.extensions:truth-java8-extension:1.1.2"
	testImplementation "androidx.test:core:1.4.0"
	testImplementation "org.mockito:mockito-core:3.6.28"

	androidTestImplementation "androidx.test.ext:truth:1.4.0"
	androidTestImplementation "androidx.test:runner:1.4.0"
	androidTestImplementation "androidx.test:rules:1.4.0"

	//Android extensions
	implementation "androidx.core:core-ktx:1.7.0"
	implementation "androidx.activity:activity-ktx:1.4.0"
	implementation "androidx.fragment:fragment-ktx:1.4.0"
	implementation "androidx.preference:preference-ktx:1.1.1"
	implementation "androidx.browser:browser:1.4.0"
	implementation "androidx.exifinterface:exifinterface:1.3.3"
	implementation "androidx.security:security-crypto:1.0.0"

	//Material components
	implementation "com.google.android.material:material:1.5.0"

	//Android architecture components
	def lifecycle_version = "2.4.0"

	// ViewModel
	implementation "androidx.lifecycle:lifecycle-viewmodel-ktx:$lifecycle_version"
	// LiveData
	implementation "androidx.lifecycle:lifecycle-livedata-ktx:$lifecycle_version"
	// Lifecycles only (without ViewModel or LiveData)
	implementation "androidx.lifecycle:lifecycle-runtime-ktx:$lifecycle_version"

	//WorkManager
	def work_version = "2.7.1"
	implementation "androidx.work:work-runtime-ktx:$work_version"
	implementation "androidx.work:work-rxjava3:$work_version"

	//ReactiveX
	implementation "io.reactivex.rxjava3:rxandroid:3.0.0"
	implementation "io.reactivex.rxjava3:rxjava:3.1.3"
	implementation "io.reactivex.rxjava3:rxkotlin:3.0.1"

	//Layouts and views
	implementation "androidx.constraintlayout:constraintlayout:2.1.3"
	implementation "androidx.viewpager2:viewpager2:1.0.0"
	implementation "com.google.android.flexbox:flexbox:3.0.0"

	implementation "nl.dionsegijn:konfetti:1.3.2"
	implementation "com.github.chrisbanes:PhotoView:2.3.0"

	//ML Kit
	implementation "com.google.mlkit:smart-reply:16.2.0"

	//Firebase
	implementation platform("com.google.firebase:firebase-bom:29.0.4")

	implementation "com.google.firebase:firebase-core"
	implementation "com.google.firebase:firebase-messaging-ktx"
	implementation "com.google.firebase:firebase-auth-ktx"
	implementation "com.google.firebase:firebase-analytics-ktx"
	implementation "com.google.firebase:firebase-crashlytics-ktx"

	//GMS
	implementation "com.google.android.gms:play-services-maps:18.0.2"
	implementation "com.google.android.gms:play-services-location:19.0.1"
	implementation "com.google.android.gms:play-services-auth:20.0.1"

	//CameraX
	def camerax_version = "1.0.1"
	implementation "androidx.camera:camera-camera2:$camerax_version"
	implementation "androidx.camera:camera-lifecycle:$camerax_version"
	implementation "androidx.camera:camera-view:1.0.0-alpha31"


	//About libraries
	implementation "com.mikepenz:aboutlibraries-core:$aboutlibs_version"
	implementation "com.mikepenz:aboutlibraries:$aboutlibs_version"

	//Tools
	implementation "com.googlecode.ez-vcard:ez-vcard:0.11.3"
	implementation "org.commonmark:commonmark:0.18.0"

	//Backend
	implementation "org.jetbrains.kotlin:kotlin-stdlib:$kotlin_version"
	implementation "org.bouncycastle:bcprov-jdk15to18:1.69"

	implementation "com.github.bumptech.glide:glide:4.12.0"
	implementation "jp.wasabeef:glide-transformations:4.3.0"

	implementation "com.google.android.exoplayer:exoplayer-core:2.16.1"
	implementation "com.google.android.exoplayer:exoplayer-ui:2.16.1"

	implementation "org.jsoup:jsoup:1.14.3"

	implementation project(":android-smsmms")

	implementation "org.java-websocket:Java-WebSocket:1.5.2"
	implementation "com.otaliastudios:transcoder:0.10.4"
}

repositories {
	maven {
		url "https://maven.google.com"
		// Alternative URL is "https://dl.google.com/dl/android/maven2/"
	}
	maven {
		url "https://jitpack.io"
	}
}<|MERGE_RESOLUTION|>--- conflicted
+++ resolved
@@ -52,15 +52,9 @@
 		applicationId "me.tagavari.airmessage"
 		minSdkVersion 23
 		targetSdkVersion 31
-<<<<<<< HEAD
-		versionName "3.3.8"
-		versionCode 132
-
-=======
 		versionName "3.4.0"
 		versionCode 133
 		
->>>>>>> 2bed1d6f
 		resConfigs "en", "fr", "ja"
 		
 		testInstrumentationRunner "androidx.test.runner.AndroidJUnitRunner"
@@ -96,7 +90,7 @@
 	}
 	packagingOptions {
 		resources {
-			excludes += ['META-INF/DEPENDENCIES', 'META-INF/LICENSE']
+			excludes += ["META-INF/DEPENDENCIES", "META-INF/LICENSE"]
 		}
 	}
 	testOptions {
