//Load keystore
def keystorePropertiesFile = rootProject.file(".signing/keystore.properties")
def keystoreProperties = new Properties()
keystoreProperties.load(new FileInputStream(keystorePropertiesFile))

apply plugin: "com.android.application"
apply plugin: "io.fabric"

android {
	signingConfigs {
		config {
			storeFile file(keystoreProperties["storeFile"])
			storePassword keystoreProperties["storePassword"]
			keyAlias keystoreProperties["keyAlias"]
			keyPassword keystoreProperties["keyPassword"]
		}
	}
	compileSdkVersion 29
	buildToolsVersion "29.0.2"
	defaultConfig {
		applicationId "me.tagavari.airmessage"
		minSdkVersion 23
		targetSdkVersion 29
<<<<<<< HEAD
		versionName "0.5"
		versionCode 60
=======
		versionName "0.5.1"
		versionCode 61
>>>>>>> 87ff7467

		resConfigs "en", "fr", "ja"
	}
	buildTypes {
		debug {
			ext.enableCrashlytics = false

			applicationIdSuffix ".debug"
			versionNameSuffix "-DEBUG"

			resValue "string", "applicationId", "me.tagavari.airmessage.debug"

			/* minifyEnabled true
			shrinkResources true

			useProguard true
			proguardFiles getDefaultProguardFile("proguard-android.txt"), "proguard-rules.pro" */
		}
		release {
			/* minifyEnabled true
			shrinkResources true

			useProguard true
			proguardFiles getDefaultProguardFile("proguard-android.txt"), "proguard-rules.pro" */

			resValue "string", "applicationId", "me.tagavari.airmessage"

			signingConfig signingConfigs.config
		}
	}
	lintOptions {
		abortOnError false
	}
	aaptOptions {
		noCompress "tflite"
	}
	productFlavors {
	}
	packagingOptions {
		exclude "META-INF/DEPENDENCIES"
		exclude "META-INF/LICENSE"
	}
	dexOptions {
		javaMaxHeapSize "5g"
	}
	testOptions {
		unitTests.returnDefaultValues = true
	}
	compileOptions {
		sourceCompatibility JavaVersion.VERSION_1_8
		targetCompatibility JavaVersion.VERSION_1_8
	}
}

dependencies {
	//implementation fileTree(include: ["*.jar"], dir: "libs")
	testImplementation "junit:junit:4.12"

	//Android extensions
	implementation "androidx.preference:preference:1.1.0"
	implementation "androidx.browser:browser:1.2.0"
	implementation "androidx.exifinterface:exifinterface:1.1.0"

	//Material components
	implementation "com.google.android.material:material:1.1.0-beta02"

	//Android architecture components
	implementation "androidx.lifecycle:lifecycle-extensions:2.1.0"

	//Backports
	implementation "org.lukhnos:nnio:0.2"

	//Layouts and views
	implementation "androidx.constraintlayout:constraintlayout:1.1.3"
	implementation "androidx.viewpager2:viewpager2:1.0.0"
	implementation "com.google.android:flexbox:2.0.0"

	implementation "com.pnikosis:materialish-progress:1.7"
	implementation "nl.dionsegijn:konfetti:1.1.3"
	implementation "de.hdodenhof:circleimageview:3.0.1"
	implementation "com.github.chrisbanes:PhotoView:2.3.0"

	//Services
	implementation "com.google.firebase:firebase-core:17.2.2"
	implementation "com.google.firebase:firebase-ml-natural-language:22.0.0"
	implementation "com.google.firebase:firebase-ml-natural-language-smart-reply-model:20.0.7"
	implementation "com.crashlytics.sdk.android:crashlytics:2.10.1"
	implementation "com.google.android.gms:play-services-maps:17.0.0"
	implementation "com.google.android.gms:play-services-location:17.0.0"

	//Tools
	implementation "com.googlecode.ez-vcard:ez-vcard:0.10.5"
	implementation "id.zelory:compressor:2.1.0"

	//Backend
	implementation "org.jetbrains.kotlin:kotlin-stdlib:$kotlin_version"
	implementation "org.bouncycastle:bcprov-jdk15on:1.64"

	implementation "com.github.bumptech.glide:glide:4.11.0"
	annotationProcessor "com.github.bumptech.glide:compiler:4.11.0"
	implementation "jp.wasabeef:glide-transformations:4.1.0"

	implementation "com.google.android.exoplayer:exoplayer-core:2.11.1"
	implementation "com.google.android.exoplayer:exoplayer-ui:2.11.1"

	implementation "org.jsoup:jsoup:1.12.1"

	implementation "com.klinkerapps:android-smsmms:5.2.5"
}

repositories {
	maven {
		url "https://maven.google.com"
		// Alternative URL is "https://dl.google.com/dl/android/maven2/"
	}
	maven {
		url "https://jitpack.io"
	}
}

apply plugin: "com.google.gms.google-services"
apply plugin: "kotlin-android"
apply plugin: "kotlin-android-extensions"<|MERGE_RESOLUTION|>--- conflicted
+++ resolved
@@ -21,13 +21,8 @@
 		applicationId "me.tagavari.airmessage"
 		minSdkVersion 23
 		targetSdkVersion 29
-<<<<<<< HEAD
-		versionName "0.5"
-		versionCode 60
-=======
 		versionName "0.5.1"
 		versionCode 61
->>>>>>> 87ff7467
 
 		resConfigs "en", "fr", "ja"
 	}
